--- conflicted
+++ resolved
@@ -20,12 +20,6 @@
 from fireworks.utilities.fw_serializers import DATETIME_HANDLER
 
 from mispr.lammps.defaults import TEMPLATE_TYPES, TLEAP_SETTINGS
-<<<<<<< HEAD
-from mispr.lammps.utilities.utilities import get_db, process_run, \
-    add_ff_labels_to_dict, lammps_mass_to_element
-from mispr.gaussian.utilities.metadata import get_chem_schema, \
-    get_mol_formula
-=======
 from mispr.lammps.utilities.utilities import (
     get_db,
     process_run,
@@ -33,7 +27,6 @@
     lammps_mass_to_element,
 )
 from mispr.gaussian.utilities.metadata import get_chem_schema, get_mol_formula
->>>>>>> 68638d18
 
 __author__ = "Matthew Bliss"
 __maintainer__ = "Matthew Bliss"
@@ -208,14 +201,9 @@
             if self.get("scale_charges") and scaling_factor:
                 for k, v in force_fields.items():
                     if round(sum(force_fields[k]["Charges"])) != 0:
-<<<<<<< HEAD
-                        force_fields[k]["Charges"] = [i * scaling_factor
-                            for i in force_fields[k]["Charges"]]
-=======
                         force_fields[k]["Charges"] = [
                             i * scaling_factor for i in force_fields[k]["Charges"]
                         ]
->>>>>>> 68638d18
             box_data_type = self.get("system_box_data_type", "cubic")
             mixture_type = self.get("system_mixture_data_type",
                                     "concentration")
@@ -355,14 +343,9 @@
         if default_masses_list:
             lammps_elements = lammps_mass_to_element(default_masses_list)
             if "X" not in lammps_elements:
-<<<<<<< HEAD
-                control_settings["dump_modify_elements"] = \
-                    "element {}".format(" ".join(lammps_elements))
-=======
                 control_settings["dump_modify_elements"] = "element {}".format(
                     " ".join(lammps_elements)
                 )
->>>>>>> 68638d18
 
         # There are three different cases for input of the template:
         # Case 1: template as string
