# coding: utf-8


# Defines standard lammps workflows.

import os

from fireworks.core.firework import Firework, Workflow

from mispr.lammps.defaults import (
    NPT_SETTINGS,
    NVT_SETTINGS,
    EMIN_SETTINGS,
    LAMMPS_RECIPE,
    RECIPE_SETTINGS,
    GENERAL_QADAPTER,
    QADAPTER_RUN_LAMMPS_SPEC,
)
from mispr.lammps.fireworks.core import GetFFDictFW, RunLammpsFW
from mispr.gaussian.utilities.files import recursive_relative_to_absolute_path
from mispr.gaussian.workflows.base.core import _process_mol_check
from mispr.lammps.firetasks.write_inputs import WriteDataFile
from mispr.lammps.firetasks.parse_outputs import (
    CalcCN,
    GetRDF,
    CalcDiff,
    ExtractClusters,
    ProcessAnalysis,
)

__author__ = "Matthew Bliss"
__maintainer__ = "Matthew Bliss"
__email__ = "matthew.bliss@stonybrook.edu"
__status__ = "Development"
__date__ = "Apr 2020"
__version__ = "0.0.4"


def lammps_data_fws(
    system_species_data,
    system_mixture_type,
    box_data,
    box_data_type="cubic",
    data_file_name="complex.data",
    working_dir=None,
    db=None,
    tag="unknown",
    **kwargs,
):
    """
    Generate FireWorks for writing LAMMPS data files.

    Args:
        system_species_data (dict): Dictionary containing species data. 
            The keys
            are the species labels and the values are dictionaries 
            containing the following keys:
            - molecule (Molecule, GaussianOutput, str, dict): Source of 
                the molecule to be processed. See ``process_mol`` in
                ``mispr/gaussian/utilities/mol.py`` for supported 
                operations.
            - molecule_operation_type (str): Type of molecule operation.
                Must match with ``molecule`` value.
            - ff_param_method (str): Method for obtaining force field 
                parameters. Must match with ``ff_param_data`` value. 
                See available methods for ``GetFFDictFw`` in 
                ``mispr/lammps/fireworks/core.py``.
            - ff_param_data (str or dict): Data regarding necessary 
                information to obtain ff parameters. Must match with 
                ``ff_param_method`` value.
            - mol_mixture_type (str): Type of mixture data. Must be
                "Solutes" or "Solvents".
            - mixture_data (int or dict): Information regarding the 
                number of molecules of this type in the system. Depends
                on the ``system_mixture_type`` parameter.
        system_mixture_type (str): Type of mixture data. Must be
            "concentration" or "number of molecules". See 
            ``LammpsDataWrapper`` in ``pymatgen/io/lammps/data.py`` for 
            more information.
        box_data (float, int, list (3,2), array (3,2), or LammpsBox):
            Definitions for box size. See ``box_data_type`` for info how 
            to define this parameter.
        box_data_type (str, optional): Determines the value of the 
            ``box_data`` parameter. Can be one of the following: 
            'cubic', 'rectangular', or 'LammpsBox'. If 'cubic',
            ``box_data`` must be a float or int; if 'rectangular', 
            ``box_data`` must be an array-like with size (3,2); if 
            'LammpsBox', ``box_data`` must be a ``LammpsBox`` object. 
            Defaults to 'cubic'.
        data_file_name (str, optional): Name of the data file to be
            written. Defaults to 'complex.data'.
        working_dir (str, optional): Directory where the data files will
            be written. Defaults to the current working directory.
        db (str or dict, optional): Database credentials. Could be
            a string with the path to the database file or a dictionary
            with the database credentials. If none is provided, 
            attempts to read the configuration files. Only used when
            ``save_ff_to_db`` is True.
        tag (str, optional): Tag for the Fireworks. Defaults to 
            'unknown'.
        kwargs (keyword arguments): Additional keyword arguments. 
    
    Returns:
        fireworks: List of FireWorks for writing LAMMPS data files.
    """
    if not working_dir:
        working_dir = os.getcwd()

    fireworks = []
    system_mixture_data = {}

    if system_mixture_type == "concentration":
        system_mixture_data = {"Solutes": {}, "Solvents": {}}

    for label, ff_data in system_species_data.items():
        # Generate ff files in separate directories
        mol = recursive_relative_to_absolute_path(ff_data["molecule"], working_dir)
        ff_data["ff_param_data"] = recursive_relative_to_absolute_path(
            ff_data["ff_param_data"], working_dir
        )
        mol_charge = ff_data.get("charge", None)
        mol_operation_type, mol, label, _, _, _ = _process_mol_check(
            working_dir=working_dir,
            mol_operation_type=ff_data["molecule_operation_type"],
            mol=mol,
            mol_name=label,
            db=db,
            charge=mol_charge,
            process_mol_func=kwargs.get("process_mol_func", False),
        )
        # TODO: add logic for ensuring that directory name is legal or at \
        #  least usable
        cur_species_dir = os.path.join(working_dir, label)

        # TODO: add logic for not setting file names that do not exist, \
        #  but code should work as is
        mol2_filename = f"{label}.mol2"
        frcmod_filename = f"{label}.frcmod"
        prmtop_filename = f"{label}.prmtop"
        inpcrd_filename = f"{label}.inpcrd"

        save_ff_to_db = ff_data.get("save_ff_to_db")
        save_ff_to_file = ff_data.get("save_ff_to_file")

        ff_fw = GetFFDictFW(
            mol=mol,
            mol_operation_type=mol_operation_type,
            data=ff_data["ff_param_data"],
            operation_type=ff_data["ff_param_method"],
            label=label,
            db=db,
            working_dir=cur_species_dir,
            output_filename_a=mol2_filename,
            input_filename_p=mol2_filename,
            output_filename_p=frcmod_filename,
            prmtop_filename=prmtop_filename,
            save_ff_to_db=save_ff_to_db,
            save_ff_to_file=save_ff_to_file,
            tleap_settings={
                "mol2_file_path": os.path.join(cur_species_dir, mol2_filename),
                "frcmod_file_path": os.path.join(cur_species_dir, frcmod_filename),
                "prmtop_file_path": os.path.join(cur_species_dir, prmtop_filename),
                "inpcrd_file_path": os.path.join(cur_species_dir, inpcrd_filename),
            },
            charge=mol_charge,
            **kwargs,
        )
        fireworks.append(ff_fw)

        if system_mixture_type == "concentration":
            system_mixture_data[ff_data["mol_mixture_type"]][label] = ff_data[
                "mixture_data"
            ]
        elif system_mixture_type == "number of molecules":
            system_mixture_data[label] = ff_data["mixture_data"]

    spec = kwargs.pop("spec", {})
    spec.update({"tag": tag, "_launch_dir": working_dir})
    extra_data_file_name = kwargs.pop("data_filename", "")
    data_fw = Firework(
        [
            WriteDataFile(
                working_dir=working_dir,
                data_filename=data_file_name,
                system_mixture_data_type=system_mixture_type,
                system_mixture_data=system_mixture_data,
                system_box_data=box_data,
                system_box_data_type=box_data_type,
                **{
                    i: j
                    for i, j in kwargs.items()
                    if i
                    in WriteDataFile.required_params + WriteDataFile.optional_params
                },
            )
        ],
        name="write_data_file",
        parents=fireworks[-1],
        spec=spec,
    )
    fireworks.append(data_fw)
    return fireworks


def lammps_run_fws(
    recipe=LAMMPS_RECIPE,
    recipe_settings=RECIPE_SETTINGS,
    recipe_qadapter=QADAPTER_RUN_LAMMPS_SPEC,
    init_spec=None,
    db=None,
    working_dir=None,
    save_runs_to_db=True,
    save_runs_to_file=False,
    **kwargs,
):
<<<<<<< HEAD
    """
    Generate FireWorks for running LAMMPS simulations.

    Args:
        recipe (list, optional): List of lists containing the name of 
            the step and the template filename or string for the LAMMPS
            input file. Defaults to LAMMPS_RECIPE.
        recipe_settings (list, optional): List of dictionaries 
            containing the settings for each step in the recipe. 
            Defaults to RECIPE_SETTINGS.
        recipe_qadapter (list, optional): List of dictionaries 
            containing the settings for the queue adapter for each
            step in the recipe. Defaults to QADAPTER_RUN_LAMMPS_SPEC.
        init_spec (dict, optional): Initial spec for the FireWorks.
            Defaults to None.
        db (str or dict, optional): Database credentials. Could be
            a string with the path to the database file or a dictionary
            with the database credentials. If none is provided,
            attempts to read the configuration files. Only used when
            ``save_runs_to_db`` is True.
        working_dir (str, optional): Directory where the data files will
            be written. Defaults to the current working directory.
        save_runs_to_db (bool, optional): Whether to save the runs to 
            the database. Defaults to True.
        save_runs_to_file (bool, optional): Whether to save the runs to
            a file. Defaults to False.
        kwargs (keyword arguments): Additional keyword arguments.

    Returns:
        fireworks: List of FireWorks for running LAMMPS simulations.
    """

=======
>>>>>>> 68638d18
    if not working_dir:
        working_dir = os.getcwd()

    fireworks = []

    default_recipe_step_names = [step[0] for step in LAMMPS_RECIPE]

    for index, step in enumerate(recipe):
        cur_step_dir = os.path.join(working_dir, step[0])
        lammpsin_key = f"run_{index}"
        matching_default_step_index = None
        if step[0] in default_recipe_step_names:
            matching_default_step_index = default_recipe_step_names.index(step[0])
            cur_qadapter_spec = QADAPTER_RUN_LAMMPS_SPEC[
                matching_default_step_index
            ].copy()
        else:
            cur_qadapter_spec = GENERAL_QADAPTER.copy()
        cur_qadapter_spec.update(recipe_qadapter[index])

        cur_spec_dict = {}
        if index == 0 and init_spec is not None:
            cur_spec_dict = init_spec.copy()
        cur_spec_dict.update({"_queueadapter": cur_qadapter_spec})

        if step[1][0] == "template_filename":
            if step[1][1] == "emin_gaff" or step[1][1] == "emin":
                cur_setting = EMIN_SETTINGS.copy()
            elif step[1][1] == "npt":
                cur_setting = NPT_SETTINGS.copy()
            elif step[1][1] == "nvt":
                cur_setting = NVT_SETTINGS.copy()
            else:
                cur_setting = recipe_settings[index].copy()
            cur_setting.update(recipe_settings[index])

            cur_firework = RunLammpsFW(
                working_dir=cur_step_dir,
                db=db,
                template_filename=step[1][1],
                control_settings=cur_setting,
                spec=cur_spec_dict,
                save_run_to_db=save_runs_to_db,
                save_run_to_file=save_runs_to_file,
                lammpsin_key=lammpsin_key,
                **kwargs,
            )
            fireworks.append(cur_firework)
        elif step[1][0] == "template_str":
            cur_setting = recipe_settings[index]
            cur_firework = RunLammpsFW(
                working_dir=cur_step_dir,
                template_str=step[1][1],
                control_settings=cur_setting,
                db=db,
                lammpsin_key=lammpsin_key,
                spec=cur_spec_dict,
                **kwargs,
            )
            fireworks.append(cur_firework)
    return fireworks


def lammps_analysis_fws(analysis_list, analysis_settings, working_dir, **kwargs):
    """
    Generate FireWorks for running LAMMPS analysis.

    Args:
        analysis_list (list): List of analysis types to perform. 
            Supported types are: 'diffusion', 'rdf', 'cn', and 
            'clusters'.
        analysis_settings (list): List of dictionaries containing the 
            settings for each analysis type.
        working_dir (str): Directory where the data files will be 
            written.
        kwargs (keyword arguments): Additional keyword arguments.

    Returns:
        fireworks: List of FireWorks for running LAMMPS analysis.
        links_dict: Dictionary containing the links between the 
            FireWorks.
    """
    fireworks = []
    links_dict = {}
    analysis_fw_ids = {}
    analysis_dir = os.path.join(working_dir, "analysis")

    if len(analysis_list) != len(analysis_settings):
        raise ValueError(
            f"{len(analysis_list)} types of analysis are requested while "
            f"{len(analysis_settings)} types of analysis settings are "
            f"provided"
        )

    for index, analysis in enumerate(analysis_list):
        cur_settings = analysis_settings[index]
        if analysis == "diffusion":
            diff_dir = os.path.join(analysis_dir, "diff")
            name = "diffusion_analysis"
            cur_settings.update(
                {
                    "outputs_dir": os.path.abspath(
                        os.path.join(diff_dir, "..", "..", "nvt")
                    )
                }
            )
            cur_firework = Firework(
                CalcDiff(diff_settings=cur_settings, working_dir=diff_dir),
                name=name,
                spec={"_launch_dir": diff_dir},
            )
            fireworks.append(cur_firework)

        elif analysis == "rdf":
            rdf_dir = os.path.join(analysis_dir, "rdf")
            name = "rdf_analysis"
            cur_settings.update(
                {
                    "filename": os.path.abspath(
                        os.path.join(rdf_dir, "..", "..", "nvt", "dump.nvt.*.dump")
                    )
                }
            )
            cur_firework = Firework(
                GetRDF(rdf_settings=cur_settings, working_dir=rdf_dir),
                name=name,
                spec={"_launch_dir": rdf_dir},
            )
            fireworks.append(cur_firework)

        elif analysis == "cn":
            cn_dir = os.path.join(analysis_dir, "cn")
            name = "cn_analysis"
            cur_settings.update(
                {
                    "filename": os.path.abspath(
                        os.path.join(cn_dir, "..", "..", "nvt", "dump.nvt.*.dump")
                    )
                }
            )
            cur_firework = Firework(
                CalcCN(cn_settings=cur_settings, working_dir=cn_dir),
                name=name,
                spec={"_launch_dir": cn_dir},
            )
            fireworks.append(cur_firework)

        elif analysis == "clusters":
            clusters_dir = os.path.join(analysis_dir, "clusters")
            name = "cluster_analysis"
            cur_settings.update(
                {
                    "filename": os.path.abspath(
                        os.path.join(clusters_dir, "..", "..", "nvt", "dump.nvt.*.dump")
                    )
                }
            )
            cur_firework = Firework(
                ExtractClusters(
                    cluster_settings=cur_settings, working_dir=clusters_dir
                ),
                name=name,
                spec={"_launch_dir": clusters_dir},
            )
            fireworks.append(cur_firework)

        else:
            raise ValueError(f"Unsupported analysis type: {analysis}")

        analysis_fw_ids[name] = [cur_firework.fw_id, cur_settings]

    if "cn_analysis" in analysis_fw_ids:
        if "r_cut" not in analysis_fw_ids["cn_analysis"][1]:
            if "rdf_analysis" not in analysis_fw_ids:
                raise ValueError(
                    "Cutoff distance required for calculating the CN is "
                    "not found and cannot be computed without performing "
                    "an RDF analysis"
                )
            else:
                links_dict[analysis_fw_ids["rdf_analysis"][0]] = analysis_fw_ids[
                    "cn_analysis"
                ][0]
        if "cluster_analysis" in analysis_fw_ids:
            if "r_cut" not in analysis_fw_ids["cluster_analysis"][1]:
                links_dict[analysis_fw_ids["cn_analysis"][0]] = analysis_fw_ids[
                    "cluster_analysis"
                ][0]

    if "cluster_analysis" in analysis_fw_ids and "cn_analysis" not in analysis_fw_ids:
        if "r_cut" not in analysis_fw_ids["cluster_analysis"][1]:
            raise ValueError(
                "Cutoff distance required for extracting clusters is "
                "not found and cannot be computed without performing "
                "a CN analysis"
            )

    final_analysis_fw = Firework(
        ProcessAnalysis(
            analysis_list=analysis_list,
            working_dir=analysis_dir,
            **{
                i: j
                for i, j in kwargs.items()
                if i
                in ProcessAnalysis.required_params + ProcessAnalysis.optional_params
            },
        ),
        parents=fireworks[:],
        name="analysis_postprocessing",
        spec={"_launch_dir": analysis_dir},
    )
    fireworks.append(final_analysis_fw)
    return fireworks, links_dict


def lammps_workflow(
    system_species_data=None,
    system_mixture_type=None,
    box_data=None,
    box_data_type="cubic",
    data_file_name="data.mixture",
    recipe=LAMMPS_RECIPE,
    recipe_settings=RECIPE_SETTINGS,
    recipe_qadapter=QADAPTER_RUN_LAMMPS_SPEC,
    db=None,
    working_dir=None,
    analysis_list=None,
    analysis_settings=None,
    name="lammps_workflow",
    **kwargs,
):
<<<<<<< HEAD
    """
    Create a LAMMPS workflow.

    Args:
        system_species_data (dict, optional): Dictionary containing 
            species data. Refer to the ``lammps_data_fws`` function for
            more information. Defaults to None. If not provided, the
            workflow will not create any FireWorks for writing LAMMPS
            data files.
        system_mixture_type (str): Type of mixture data. Must be
            "concentration" or "number of molecules". See 
            ``LammpsDataWrapper`` in ``pymatgen/io/lammps/data.py`` for 
            more information. Defaults to None. If not provided, the
            workflow will not create any FireWorks for writing LAMMPS
            data files.
        box_data (float, int, list (3,2), array (3,2), or LammpsBox):
            Definitions for box size. See ``lammps_data_fws`` for info
            on how to define this parameter. Defaults to None. If not
            provided, the workflow will not create any FireWorks for
            writing LAMMPS data files.
        box_data_type (str, optional): Determines the value of the 
            ``box_data`` parameter. Defaults to 'cubic'.
        data_file_name (str, optional): Name of the data file to be
            written. Defaults to 'data.mixture'.
        recipe (list, optional): List of lists containing the name of
            the step and the template filename or string for the LAMMPS
            input file. Defaults to LAMMPS_RECIPE.
        recipe_settings (list, optional): List of dictionaries
            containing the settings for each step in the recipe.
            Defaults to RECIPE_SETTINGS.
        recipe_qadapter (list, optional): List of dictionaries
            containing the settings for the queue adapter for each
            step in the recipe. Defaults to QADAPTER_RUN_LAMMPS_SPEC.
        db (str or dict, optional): Database credentials. Could be
            a string with the path to the database file or a dictionary
            with the database credentials. If none is provided,
            attempts to read the configuration files. Only used when
            ``save_runs_to_db`` is True. Defaults to None.
        working_dir (str, optional): Directory where the data files will
            be written. Defaults to the current working directory.
        analysis_list (list, optional): List of analysis types to
            perform. Supported types are: 'diffusion', 'rdf', 'cn', and
            'clusters'. Defaults to None. If not provided, the workflow
            will not create any FireWorks for running LAMMPS analysis.
        analysis_settings (list, optional): List of dictionaries
            containing the settings for each analysis type. Defaults to
            None. If not provided, the workflow will not create any
            FireWorks for running LAMMPS analysis.
        name (str, optional): Name of the workflow. Defaults to
            'lammps_workflow'.
        kwargs (keyword arguments): Additional keyword arguments.
    
    Returns:
        workflow: LAMMPS workflow.
    """

=======
>>>>>>> 68638d18
    if not working_dir:
        working_dir = os.getcwd()

    fireworks = []
    links_dict = {}
    if all([system_species_data, system_mixture_type, box_data]):
        data_fws = lammps_data_fws(
            system_species_data,
            system_mixture_type,
            box_data,
            box_data_type=box_data_type,
            data_file_name=data_file_name,
            working_dir=working_dir,
            db=db,
            **kwargs,
        )
        fireworks += data_fws

    run_fws = lammps_run_fws(
        recipe=recipe,
        recipe_settings=recipe_settings,
        recipe_qadapter=recipe_qadapter,
        db=db,
        working_dir=working_dir,
        **kwargs,
    )
    fireworks += run_fws

    for index, fw in enumerate(fireworks[:-1]):
        links_dict[fw.fw_id] = fireworks[index + 1].fw_id

    if analysis_list:
        if not analysis_settings:
            analysis_settings = [{}] * len(analysis_list)
        analysis_fws, analysis_links_dict = lammps_analysis_fws(
            analysis_list, analysis_settings, working_dir=working_dir, **kwargs
        )
        links_dict[fireworks[-1].fw_id] = [i.fw_id for i in analysis_fws]
        fireworks += analysis_fws
        links_dict.update(analysis_links_dict)

    return Workflow(fireworks, links_dict=links_dict, name=name)<|MERGE_RESOLUTION|>--- conflicted
+++ resolved
@@ -213,7 +213,6 @@
     save_runs_to_file=False,
     **kwargs,
 ):
-<<<<<<< HEAD
     """
     Generate FireWorks for running LAMMPS simulations.
 
@@ -246,8 +245,6 @@
         fireworks: List of FireWorks for running LAMMPS simulations.
     """
 
-=======
->>>>>>> 68638d18
     if not working_dir:
         working_dir = os.getcwd()
 
@@ -480,7 +477,6 @@
     name="lammps_workflow",
     **kwargs,
 ):
-<<<<<<< HEAD
     """
     Create a LAMMPS workflow.
 
@@ -537,8 +533,6 @@
         workflow: LAMMPS workflow.
     """
 
-=======
->>>>>>> 68638d18
     if not working_dir:
         working_dir = os.getcwd()
 
