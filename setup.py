--- conflicted
+++ resolved
@@ -23,12 +23,8 @@
         "scipy >= 1.5.2",
         "pandas >= 1.1.2",
         "pubchempy",
-<<<<<<< HEAD
         "parmed",
         "mdproptools"
-=======
-        "parmed >= 4.1.0"
->>>>>>> f5f29bf6
     ],
     packages=setuptools.find_packages(),
     classifiers=[
